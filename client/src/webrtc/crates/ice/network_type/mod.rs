--- conflicted
+++ resolved
@@ -54,15 +54,6 @@
 }
 
 impl NetworkType {
-<<<<<<< HEAD
-
-    /// Returns true when network is TCP4 or TCP6.
-    #[must_use]
-    pub fn is_tcp(self) -> bool {
-        self == Self::Tcp4 || self == Self::Tcp6
-    }
-=======
->>>>>>> 3cbaebe7
 
     /// Returns the short network description.
     #[must_use]
