--- conflicted
+++ resolved
@@ -10,34 +10,13 @@
 
 #[derive(Error, Debug, PartialEq)]
 #[non_exhaustive]
-<<<<<<< HEAD
-pub enum Error {
-=======
 pub(crate) enum Error {
->>>>>>> 3cbaebe7
 
     /// ErrConnectionClosed indicates an operation executed after connection
     /// has already been closed.
     #[error("connection closed")]
     ErrConnectionClosed,
 
-<<<<<<< HEAD
-    /// ErrCertificateExpired indicates that an x509 certificate has expired.
-    #[error("x509Cert expired")]
-    ErrCertificateExpired,
-
-    /// ErrNoTurnCredentials indicates that a TURN server URL was provided
-    /// without required credentials.
-    #[error("turn server credentials required")]
-    ErrNoTurnCredentials,
-
-    /// ErrTurnCredentials indicates that provided TURN credentials are partial
-    /// or malformed.
-    #[error("invalid turn server credentials")]
-    ErrTurnCredentials,
-
-=======
->>>>>>> 3cbaebe7
     /// ErrNonCertificate indicates that there is no certificate
     #[error("no certificate")]
     ErrNonCertificate,
