--- conflicted
+++ resolved
@@ -2,11 +2,6 @@
 pub(crate) mod data_channel_state;
 pub(crate) mod internal;
 
-<<<<<<< HEAD
-use data_channel_message::*;
-
-=======
->>>>>>> 3cbaebe7
 use std::future::Future;
 use std::pin::Pin;
 use std::sync::atomic::{AtomicBool, AtomicU8, AtomicUsize, Ordering};
@@ -137,11 +132,7 @@
         });
     }
 
-<<<<<<< HEAD
-    pub async fn handle_open(&self, dc: Arc<crate::webrtc::data::data_channel::DataChannel>) {
-=======
     pub(crate) async fn handle_open(&self, dc: Arc<crate::webrtc::internal::data_channel::DataChannel>) {
->>>>>>> 3cbaebe7
         {
             let mut data_channel = self.data_channel.lock().await;
             *data_channel = Some(Arc::clone(&dc));
@@ -183,11 +174,7 @@
         self.ready_state.load(Ordering::SeqCst).into()
     }
 
-<<<<<<< HEAD
-    pub fn set_ready_state(&self, r: RTCDataChannelState) {
-=======
     pub(crate) fn set_ready_state(&self, r: RTCDataChannelState) {
->>>>>>> 3cbaebe7
         self.ready_state.store(r as u8, Ordering::SeqCst);
     }
 }