--- conflicted
+++ resolved
@@ -150,11 +150,7 @@
         Ok(())
     }
 
-<<<<<<< HEAD
-    pub fn ensure_ice_conn(&self) -> Result<()> {
-=======
     pub(crate) fn ensure_ice_conn(&self) -> Result<()> {
->>>>>>> 3cbaebe7
         if self.ice_transport.state() == RTCIceTransportState::New {
             Err(Error::ErrICEConnectionNotStarted)
         } else {
